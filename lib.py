--- conflicted
+++ resolved
@@ -4,65 +4,25 @@
 This script assumes that the estiamte-all-the-lwe-ntru-schemes commit 2bf02cc is present in a subdirectory `estimate_all` and within that subdirectory the LWE estimator commit 9302d42 in a subdirectory `estimator`.
 
 NOTATION:
-
     LWE
     n       lwe secret dimension
     k       mlwe rank
     q       lwe modulo
-    sd      lwe error standard deviation (if secret is normal form, also the secret standard devation)
+    sigma   standard deviation :math:`\\sigma` (if secret is normal form, also the secret standard devation)
+    s       :math:`\\sigma \cdot \sqrt{2\pi}`
     m       number of lwe samples
 
 AUTHOR:
     Nicolai Krebs - 2021
+
 """
 
-<<<<<<< HEAD
-
-import os
-import sys
-import traceback
-from attr.validators import instance_of
-import fire
-from sage.all import *
-import sympy
-import random
-import time
-from datetime import timedelta
-import bisect
-from collections import deque
-import multiprocessing
-from collections import OrderedDict
-from functools import partial
-from sage.arith.srange import srange
-from sage.calculus.var import var
-from sage.functions.log import exp, log
-from sage.functions.other import ceil, sqrt, floor, binomial
-from sage.all import erf
-from sage.interfaces.magma import magma
-from sage.misc.all import cached_function
-from sage.misc.all import prod
-from sage.numerical.optimize import find_root
-from sage.rings.all import QQ, RR, ZZ, RealField, PowerSeriesRing, RDF
-from sage.rings.infinity import PlusInfinity
-from sage.structure.element import parent
-from sage.symbolic.all import pi, e
-from scipy.optimize import newton
-import sage.crypto.lwe
-sys.path.append(os.path.dirname(__file__) + "/estimate_all")
-from estimator import estimator
-from estimator.estimator import *
-import cost_asymptotics
-import logging
-
-oo = PlusInfinity()
-=======
 try: # sage-related imports do not work with sphinx for documentation
     import os
     import sys
     import traceback
     from attr.validators import instance_of
     import fire
-    from sage.symbolic.constants import Pi
     import sympy
     import random
     import time
@@ -70,25 +30,26 @@
     import bisect
     from collections import deque
     import multiprocessing
-    from sage.all import *
     from collections import OrderedDict
     from functools import partial
-    from sage.arith.srange import srange
-    from sage.calculus.var import var
-    from sage.functions.log import exp, log
-    from sage.functions.other import ceil, sqrt, floor, binomial
-    from sage.all import erf
-    from sage.interfaces.magma import magma
-    from sage.misc.all import cached_function
-    from sage.misc.all import prod
-    from sage.numerical.optimize import find_root
-    from sage.rings.all import QQ, RR, ZZ, RealField, PowerSeriesRing, RDF
-    from sage.rings.infinity import PlusInfinity
-    from sage.structure.element import parent
-    from sage.symbolic.all import pi, e
-    from sage import random_prime as make_prime
     from scipy.optimize import newton
-    import sage.crypto.lwe
+    # from sage.all import *
+    # from sage.symbolic.constants import Pi
+    # from sage.arith.srange import srange
+    # from sage.calculus.var import var
+    # from sage.functions.log import exp, log
+    # from sage.functions.other import ceil, sqrt, floor, binomial
+    # from sage.all import erf
+    # from sage.interfaces.magma import magma
+    # from sage.misc.all import cached_function
+    # from sage.misc.all import prod
+    # from sage.numerical.optimize import find_root
+    # from sage.rings.all import QQ, RR, ZZ, RealField, PowerSeriesRing, RDF
+    # from sage.rings.infinity import PlusInfinity
+    # from sage.structure.element import parent
+    # from sage.symbolic.all import pi, e
+    # from sage import random_prime as make_prime
+    # import sage.crypto.lwe
     sys.path.append(os.path.dirname(__file__) + "/estimate_all")
     from estimator import estimator
     from estimator.estimator import *
@@ -98,7 +59,6 @@
     oo = PlusInfinity()
 except:
     pass
->>>>>>> f6982b14
 
 # TODO: logging
 
@@ -113,20 +73,31 @@
 # SIS attacks#
 def SIS_lattice_reduce(n, q, m, beta, secret_distribution, reduction_cost_model):
     """ 
-    Finds optimal lattice subdimension d and root-Hermite factor delta_0 for lattice reduction.
+    TODO: description
+
+    Finds optimal lattice subdimension :math:`d` and root-Hermite factor :math:`\delta_0` for lattice reduction.
+
+    To calculate d, we use :cite:p:`RS10` Proposition 1 (Normalization of q-ary Lattices):
+
+    Let :math:`n \geq 128, q \geq n^2,` and :math:`\\beta < q`. Let :math:`S` be a :math:`\delta`-HSVP solver for variable :math:`\delta`. The optimal dimension for solving SIS(:math:`n, m, q, \\beta`) with :math:`S` is :math:`d = \min(x : q^{2n/x} \leq \\beta)`.
+
+    .. math::
+
+        q^{2n / d} &\leq \\beta \\\\
+        \\frac{2n}{d \log(q)} &\leq \\beta \\\\
+        d &\geq \\frac{2n \log(q)}{\log(\\beta)}
+
+    To calculate :math:`\delta_0` we use :cite:p:`RS10` Conjecture 2:
+
+    For every :math:`n \geq 128,` constant :math:`c \geq 2, q \geq n^c, m = \Omega(n \log_2(q)` and :math:`\\beta < q`, the best known approach to solve SIS with parameters (:math:`n, m, q, \\beta`) involves solving :math:`\delta`-HSVP in dimension :math:`d = \min(x : q^{2n/x} \leq \\beta)` with :math:`\delta = \sqrt[d]{\\beta / q^{n/d}}`.
 
     :param n: height of matrix
     :param m: width of matrix
     :param q: modulus
-    :param beta: L2-norm bound of solution TODO: [RS10]_ works with L2-norm. What about [APS15]_?
-    """
-    if beta > 1: # Condition is not a requirement for [RS10] but we would divide by log(beta) which is <= 0
+    :param beta: L2-norm bound of solution TODO: :cite:p:`RS10` works with L2-norm?
+    """
+    if 1 < beta < q: # Condition is not a requirement for [RS10] but we would divide by log(beta) which is <= 0
         # TODO: RS10 assumes delta-SVP solver => ensure that solver used here is indeed delta-HSVP
-        ## [RS10, Proposition 1]
-        ## d = min{x : q ^ (2n /x) =< beta}
-        ## q ^ (2n / x) =< beta
-        ## 2n / x log q =< log beta
-        ## x >= 2n log q / log beta
 
         # Requirements
         if n < 128 or q < n*n: 
@@ -144,61 +115,49 @@
         delta_0 = RR((beta / (q ** (n / d))) ** (1 / d))
         log_delta_0 = log(delta_0, 2)
 
-    else: # TODO: beta = 1 in L2-norm would only hold for vectors with exactly one 1 entry (all others 0)!? 
-        # TODO: trivial, solution in linear time...
-        ## [APS15, 3.3]
-        ## abs(x) = delta_0 ^ m  vol(L) ^ (1 / m)
-        ##        = delta_0 ^ m  q ^ (n / m) # "in many applications" 
-        #       TODO: what if not in the given application? 
-        #       cf. [Pla18, p. 66] here vol(L(A)) = q^(m-n)!
-        ## beta   = delta_0 ^ m  q ^ (n / m)
-        ## log delta_0 = log beta / m  - n / m^2 log q          (I)
-
-        ## optimal dimension m = sqrt(n log q / log delta_0)    (II)
-        ## (II) in (I):
-        ##      log delta_0 = log beta / sqrt(n log q / log delta_0) - n / (n log q / log delta_0) log q
-        ##      log delta_0 = log beta / sqrt(n log q / log delta_0) - log delta_0
-        ##      log delta_0 = log beta / (2 sqrt(n log q / log delta_0))
-        ##      log delta_0 = log^2 beta / (4n log q) 
-        
-        log_delta_0 = RR(log(beta, 2)**2 / (4 * n * log(q, 2)))
-        d = sqrt(n * log(q, 2) / log_delta_0)
-        if d > m:
-            d = m
-            log_delta_0 = log(beta, 2) / m - n * log(q, 2) / (m**2) # (I)
-
-    if delta_0 < 1: # intractable
-        ret = None # estimator.Cost([("rop", estimator.oo)]) # TODO: what to return?
-
-    elif beta < q: # standard case
-        k = estimator.betaf(2**log_delta_0) # block size k [APS15, lattice rule of thumb and Lemma 5]
-        B = log(q, 2)
-
-        cost = reduction_cost_model(k, d, B) 
-        ret = estimator.Cost([("rop", cost)])
+        if delta_0 < 1: # intractable
+            ret = None # estimator.Cost([("rop", estimator.oo)]) # TODO: what to return?
+
+        else: # standard case
+            k = estimator.betaf(2**log_delta_0) # block size k [APS15, lattice rule of thumb and Lemma 5]
+            B = log(q, 2)
+
+            cost = reduction_cost_model(k, d, B) 
+            ret = estimator.Cost([("rop", cost)])
 
     else: # not a hard problem, trivial solution exists
-        ret = estimator.Cost([("rop", min(n, d) ** 2.376)])
+        ret = estimator.Cost([("rop", n ** 2.376)]) # TODO
         
     return ret
 
 def SIS_combinatorial(q, n, m, beta, secret_distribution, reduction_cost_model):
-    # beta here is range of gaussian?
-    ## [MR08, p. 7]
-    def L(k):
-        return (2 * beta + 1) ** (m / (2 ** k))
-
-    ## n = (k + 1) logq L
-    ## n = (k + 1) logq (2 beta + 1) ^ (m / 2 ^ k)
-    ## n = (k + 1) * m / (2 ^ k) logq (2  beta + 1)
-    ## 2 ^ k / (k + 1) = m / n logq (2 beta + 1)
+    """ 
+    TODO: description
+
+    Search for optimal k such that combinatorial method can divide columns of :math:`A` into :math:`2^k` groups as described in :cite:`MR09`, p. 7. :math:`k` is chosen such that :math:`n \\approx (k + 1) \log_q (L)`, where :math:`L = (2\\beta + 1)^{m/2^k}` describes the number of vectors per list. Equivalently, we have 
+
+    .. math::
+        \\frac{2^k}{k+1} &\\approx \\frac{m \log(2\\beta + 1)}{n \log(q)}\\\\
+        \\text{diff} &= \\text{abs}\left(\\frac{2^k}{k+1} - \\frac{m \log(2\\beta + 1)}{n \log(q)}\\right)
+
+    To find an optimal :math:`k`, we iterate over :math:`k` starting from :math:`k=1` and calculate the difference :math:`\\text{diff}`. When :math:`diff` does not decrease for 10 iteration steps, we stop and take the current :math:`k`.
+
+    We make a conservative estimate of the cost by estimating the number of operations needed to create the initial lists. Each of the :math:`2^k` lists contains :math:`L` vectors. The cost for any operation on a list element is at least :math:`\log_2(q) * n`. Hence, the total cost is :math:`2^k * L * \log_2(q) * n`.
+
+    :param n: height of matrix
+    :param m: width of matrix
+    :param q: modulus
+    :param beta: :math:`L_\infty`-norm bound of solution (coefficients of solution must be in :math:`\{-b, ..., b\}`)
+    """
     if beta < q:
+        # find optimal k
         k = 1
-        difference = estimator.oo
+        difference = oo
         failed, max_failures = 0, 10
         while failed < max_failures:
-            log_Lk = log(L(k), q)
-            new_difference = abs(n - (k + 1) * log_Lk)
+            left = 2**k / (k + 1)
+            right = m / n * log(2 * beta + 1, q)
+            new_difference = abs(left - right)
             if new_difference < difference:
                 difference = new_difference
                 closest_k = k
@@ -208,19 +167,16 @@
             k += 1
         k = closest_k
 
-        L = L(k)
+        # cost of creating initial lists
+        L = (2 * beta + 1)**(m / 2**k)
         list_element_cost = log(q, 2) * n
         lists = (2 ** k) * L
-        cost = lists * list_element_cost # create initial lists
-        # for i in range(k): # binary reduction:
-        #     cost += ((2 ** (k - i) / 2) # for each pair 
-        #             * (L * list_element_cost # add the list up 
-        #                 + log(L, q))) # and check the ith block if coordinates for zero
-        last_coordinates = n - k * log(L, q)
-        success_probability = 1 / q
-        return estimator.Cost([("rop", cost)])
-    else: # not a hard problem
-        ret = estimator.Cost([("rop", min(n, m) ** 2.376)])
+        cost = lists * list_element_cost
+
+        return estimator.Cost([("rop", cost)]) # TODO: memory cost?
+
+    else: # not a hard problem, trivial solution exists
+        ret = estimator.Cost([("rop", min(n, m) ** 2.376)]) # TODO
 
 # Norms # 
 class Norm:
@@ -238,55 +194,80 @@
 # Error Parameter Conversion (Addition to functions in estimator.py)
 def alpha_to_stddevf(alpha, q):
     """
-    noise rate α, modulus q → standard deviation
+    noise rate :math:`\\alpha`, modulus q → standard deviation
 
     :param alpha: noise rate
     :param q: modulus `0 < q`
 
-    :returns: σ = α/q 
-    """
-    return RR(alpha * q)
+    :returns: :math:`s = \\alpha \cdot q / \sqrt{2\pi}` 
+    """
+    return stddevf(RR(alpha * q))
 
 
 # Distributions # 
+# TODO: support all distributions that estimator supports?
+# TODO: if we change q (e.g. in reduction), what values change?
+class Uniform():
+    def __init__(self, a, b=None):
+        """
+        :param a: lower bound if b is specified, else take range [-a, a]
+        :param b: upper bound, optional
+        """
+        if b is None:
+            b = a
+            a = -a
+        self.range = (a, b)
+
+    def get_alpha(self, q):
+        """
+        Calculates noise rate :math:`\\alpha` of approximately equivalent Gaussian distribution
+
+        :param q: modulus
+        """
+        variance = SDis.variance(self.range)
+        return alphaf(sqrt(variance), q, sigma_is_stddev=True)
+
+    def get_range(self):
+        return self.range
+
+
 class Gaussian():
-    
-    def get_alpha(self):
+    def get_alpha(self): # TODO: perhaps calculate alpha via q and sigma
         return self.alpha
     
-    def get_q(self):
-        return self.q
+    def get_stddev(self):
+        return self.stddev
 
     def get_sigma(self):
         return self.sigma
 
 class Gaussian_alpha(Gaussian):
+    """
+    Helper class for Gaussian distribution that takes noise rate :math:`\\alpha` and modulus q as input. 
+    """
     def __init__(self, alpha, q):
         self.alpha = RR(alpha)
-        self.q = q
+        # TODO: Do we actually need stddev/sigma?
         self.stddev = stddevf(self.alpha, q)
         self.sigma = sigmaf(self.stddev)
 
 class Gaussian_stddev(Gaussian):
     """
-    Helper class for Gaussian distribution that takes standard deviation as input.
+    Helper class for Gaussian distribution that takes the standard deviation as input.
     """
     def __init__(self, stddev, q):
         self.stddev = RR(stddev)
         self.sigma = sigmaf(self.stddev)
         self.alpha = alphaf(self.sigma, q)
-        self.q = q
-
-class Gaussian_sigma(Gaussian):
-    """
-    Helper class for Gaussian distribution that takes sigma as input (sigma is not standard deviation).
-    stddev = σ/sqrt(2π)
+
+class Gaussian_s(Gaussian):
+    """
+    Helper class for Gaussian distribution that takes :math:`s = \\sigma \cdot \sqrt{2\pi}` as input.
     """
     def __init__(self, sigma, q):
         self.sigma = sigma
         self.sigma = stddevf(sigma)
         self.alpha = alphaf(sigma, q)
-        self.q = q
 
 
 # Problem Variants # 
@@ -294,85 +275,127 @@
     """
     Namespace for processing problem instance parameter sets.
     """
-    # TODO: perhaps create error distribution class with flexibility for user to decide whether alpha/sigma...
     class LWE():
-        def __init__(self, n, q=None, m=None, alpha=None, sigma=None, sigma_is_stddev=False): 
-            # TODO: parameter all_attacks in estimate function...
-            # TODO: which parameters can be specified? Do we need to specify approximation factor beta/gamma?
+        def __init__(self, n, q, m, secret_distribution, error_distribution): 
             """
             :param q: modulus
             :param n: secret dimension
             :param m: number of samples
             :param alpha: noise rate
             """
-            # check soundness of parameters
-            if (not sigma and not alpha) or not n or not q or not m or n<0 or q<0 or m<0:
+            # TODO: check soundness of parameters
+            if not secret_distribution or not error_distribution or not n or not q or not m or n<0 or q<0 or m<0:
                 raise ValueError("Parameters not specified correctly")
 
             self.n = n
             self.q = q
             self.m = m
-            if alpha:
-                self.alpha = alpha
-            else:
-                self.alpha = alphaf(sigma, q, sigma_is_stddev=sigma_is_stddev)
-
-        def __str__(self):
-            return f"TODO"
-
-    class MLWE(LWE):
-        def __init__(self, n, d, q, m, alpha=None, sigma=None, sigma_is_stddev=False):
-            """
-            :param q: modulus
-            :param N: degree of polynomial
-            :param n: secret dimension
-            :param m: number of samples
+            self.secret_distribution = secret_distribution
+            self.error_distribution = error_distribution
+        
+        def estimate_cost(self, cost_model, attack_configuration):
+            # TODO
+            return None
+
+
+    class MLWE():
+        def __init__(self, n, d, q, m, secret_distribution, error_distribution):
+            """
+            :param n: degree of polynomial
             :param d: rank of module
-            :param sigma: Gaussian width parameter (not standard deviation)
-            """
-            # # TODO: check if correct
+            :param q: modulus
+            :param m: number of samples
+            :param secret_distribution: secret distribution (subclass of :class:`Gaussian` or :class:`Uniform`)
+            :param error_distribution: secret distribution (subclass of :class:`Gaussian` or :class:`Uniform`)
+            """
+            # TODO: check soundness of parameters
+            self.n = n
+            self.d = d
+            self.q = q
+            self.m = m
+            self.secret_distribution = secret_distribution
+            self.error_distribution = error_distribution
+
+            
+        def estimate_cost(self, cost_model, attack_configuration, use_reduction=False):
+            """ 
+            Estimates cost of MLWE instance.
+
+            If use_reduction is `False`, the cost is estimated for an LWE instance with dimension :math:`n=n \cdot d`. Else, the MLWE instance will be reduced to RLWE according to :cite:`KNK20b` as follows:
+
+            Corollary (:cite:`KNK20b` Corollary 1, note: :cite:`KNK20b` contains error in exponent of q):
+
+            If we take :math:`k = d`, then there exists an efficient reduction from :math:`\\textit{M-SLWE}_{m,q, \Psi \leq \\alpha}^{R^d}\left(\chi^d\\right)` to :math:`\\textit{R-SLWE}_{m,q^d, \Psi \leq \\alpha\cdot n^2\cdot\sqrt{d}}^{R}\left(U(R_q^\\vee)\\right)` with controlled error rate :math:`\\alpha`.
+
+            Note that the reduction only works for Search-MLWE TODO: find reduction for decision-MLWE?
+
+            :param cost_model: cost model for cost estimation
+            :param attack_configuration: TODO
+            :param use_reduction: specify if reduction to RLWE is used
+            """
+            # TODO: check if correct
             use_reduction = False
             if use_reduction:
-                ## [AD17 Corollary 1 and p. 21]
-                ## Psi =< alpha * n^(c+1/2) * sqrt(d) for some constant c
-                ## [KNK20b p. 2 (Corollary 1 contains an error)] 
-                ## Psi =< alpha * n^2 * sqrt(d)
-                # TODO: Where do KNK get factor 2 in the exponent from?
-                alpha_MLWE = estimator.alphaf(sigma, q)
-                alpha_RLWE = RR(alpha_MLWE * n**2 * sqrt(d))
-                q_RLWE = q**d
-                ## Note that the secret distribution in MLWE can be arbitrary,
-                ## reduction to RLWE leads to uniform secret distribution U(R^V_q)
-                ## Also note that the reduction only works for search-MLWE
-                # TODO: find reduction for decision-MLWE?
-                super().__init__(n=n, q=q_RLWE, alpha=alpha_RLWE, m=m)
-            
-            super().__init__(n=n*d, q=q, m=m, alpha=alpha, sigma=sigma, sigma_is_stddev=sigma_is_stddev)
-
-    class RLWE(MLWE):
-        def __init__(self, n, q, m, alpha, sigma=None, sigma_is_stddev=False):
-            """
-            :param q: modulus
+                alpha_MLWE = self.error_distribution.get_alpha()
+                alpha_RLWE = RR(alpha_MLWE * self.n**2 * sqrt(self.d))
+                q_RLWE = self.q**self.d
+                secret_distribution_RLWE = Uniform(0, self.q) # TODO: is this correct?
+                error_distribution_RLWE = Gaussian_alpha(alpha_RLWE, q_RLWE)
+                rlwe = Problem.RLWE(n=self.n, q=q_RLWE, m=self.m, secret_distribution=secret_distribution_RLWE, 
+                                   error_distribution=error_distribution_RLWE)
+
+                return rlwe.estimate_cost(cost_model=cost_model, attack_configuration=attack_configuration,     
+                                          use_reduction=use_reduction)
+                
+            else:
+                lwe = Problem.LWE(n=self.n*self.d, q=self.q, m=self.m, secret_distribution=self.secret_distribution,    
+                                  error_distribution=self.error_distribution)
+                return lwe.estimate_cost(cost_model, attack_configuration)
+
+
+    class RLWE():
+        def __init__(self, n, q, m, secret_distribution, error_distribution):
+            """
             :param n: degree of polynomial
-            :param m: number of samples
-            :param sigma: Gaussian width parameter (not standard deviation)
+            :param q: modulus
+            :param m: number of samples
+            :param secret_distribution: secret distribution (subclass of :class:`Gaussian` or :class:`Uniform`)
+            :param error_distribution: secret distribution (subclass of :class:`Gaussian` or :class:`Uniform`)
             """
             ## interpret coefficients of elements of R_q as vectors in Z_q^n [ACD+18, p. 6]
             # TODO: is this correct? 
-            super().__init__(n=n, d=1, q=q, m=m, alpha=alpha, sigma=sigma, sigma_is_stddev=sigma_is_stddev)
+            self.n = n
+            self.q = q
+            self.m = m
+            self.secret_distribution = secret_distribution
+            self.error_distribution = error_distribution
+
+        def estimate_cost(self, cost_model, attack_configuration, use_reduction=False):
+            """ 
+            Estimates cost of MLWE instance.
+
+            :param cost_model: cost model for cost estimation
+            :param attack_configuration: TODO
+            :param use_reduction: specify if reduction to RLWE is used
+            """
+            pass
+            lwe = Problem.LWE(n=self.n, q=self.q, m=self.m, secret_distribution=self.secret_distribution,    
+                                  error_distribution=self.error_distribution)
+            return lwe.estimate_cost(cost_model, attack_configuration)
+
 
     class Statistical_Gaussian_MLWE(MLWE):
         """
         Statistically secure MLWE over Gaussian distribution [LPR13, Corollary 7.5]
         """
-        def __init__(self, n, q, m, d):
+        def __init__(self, n, d, q, m):
             """
             :param sec: required bit security of MLWE instance
-            :param q: modulus
             :param n: degree of polynomial
+            :param d: rank of module
+            :param q: modulus
             :param m: number of samples
             :param beta: upper bound on norm of solution
-            :param d: rank of module
             """
             
             # Holds for normal form? What if not normal form?
@@ -388,32 +411,41 @@
             # TODO: should we require n > 128 or n > 256 to ensure unconditional hardness or check if n > sec?
             super().__init__(n=n, d=d, q=q, m=m, alpha=alpha)
 
-    class Statistical_Uniform_MLWE(MLWE):
-        """
-        Statistically secure MLWE over Uniform distribution with invertible elements [BDLOP16]_
-
-        MLWE problem instance where samples :math:`(A', h_A'(y))` are within statistical distance 2^(-128) of (A', u) for uniform u.
-        """
-        def __init__(self, n, q, m, d, d_2):
-            """
-            :param sec: required bit security of MLWE instance
-            :param q: modulus (prime congruent to 2d_2 + 1(mod 4d_2))
+    class Statistical_Uniform_MLWE():
+        """
+        Statistically secure MLWE over Uniform distribution with invertible elements :cite:`BDLOP18`.
+
+        MLWE problem instance where samples :math:`(A', h_A'(y))` are within statistical distance :math:`2^{-128}` of :math:`(A', u)` for uniform :math:`u`.
+
+        Mapping of parameters in paper to use here:
+
+        ============================= =========== ====================
+        Parameters in :cite:`BDLOP18` Use Here    Represents
+        ============================= =========== ====================
+        :math:`q`                     :math:`q`   modulus
+        :math:`k`                     :math:`m`   width of matrix
+        :math:`n`                     :math:`d`   height of matrix
+        :math:`d`                     :math:`d_2` variable
+        :math:`N`                     :math:`n`   degree of polynomial
+        ============================= =========== ====================
+
+        Lemma (cite:`BDLOP18` Lemma 4): Let :math:`1 < d_2 < n` be a power of 2. If :math:`q` is a prime congruent to :math:`2 d_2 + 1(\mod 4 d_2)` and 
+
+        .. math::
+            q^{d/m} \cdot 2^{256/(m\cdot n)} \leq 2 \\beta < \\frac{1}{\sqrt{d_2}} \cdot q^{1/d_2}
+
+        then any (all-powerful) algorithm :math:`\mathcal{A}` has advantage at most :math:`2^{-128}` in solving :math:`\\text{DKS}_{d,m,\\beta}^\infty`, where :math:`\\text{DKS}` is the decisional knapsack problem. 
+
+        """
+        def __init__(self, n, d, q, m, d_2):
+            """
+            :param sec: required bit security of MLWE instance # TODO
             :param n: degree of polynomial
-            :param m: number of samples
-            :param beta: upper bound on norm of solution
             :param d: rank of module
+            :param q: modulus (must be prime congruent to 2d_2 + 1(mod 4d_2))
+            :param m: number of samples
             :param d_2: 1 < d_2 < N and d_2 is a power of 2
             """
-            ## [BDLOP16, Lemma 4]
-            ## Map of parameters in Lemma to use here:
-            ##   q => q
-            ##   k => m
-            ##   n => d
-            ##   d => d_2
-            ##   N => n
-            ## Then the lemma reads as follows:
-            ##   q^(d_2/m) * 2^(256/(m*n)) =< 2beta < 1/sqrt(d_2) * q^(1/d_2)
-            ## Prerequisites: 1 < d_2 < N must a power of 2 and q must be a prime congruent to 2d_2 + 1(mod 4d_2)
             # TODO: check prerequisites?
             lower = RR(q**(d_2 / m) * 2**(256 / (m * n)))
             upper = RR(1 / sqrt(d_2) * q**(1 / d_2))
@@ -421,7 +453,12 @@
             alpha = None # TODO
             raise NotImplementedError("Currently not supported.")
 
-            super().__init__(n=n, d=d, q=q, m=m, alpha=alpha)
+            self.n = n
+            self.q = q
+            self.m = m
+            self.d = d
+            self.d_2 = d_2
+            self.alpha = alpha
 
     class SIS():
         def __init__(self, n, q, m, beta, norm):
@@ -436,7 +473,19 @@
             self.n = n
             self.m = m
             self.beta = beta
+            self.norm = norm
             # TODO: norm transformation
+        
+        def estimate_cost(self, cost_model, attack_configuration, use_reduction=False):
+            """ 
+            Estimates cost of the SIS instance.
+
+            :param cost_model: cost model for cost estimation
+            :param attack_configuration: TODO
+            :param use_reduction: specify if reduction to RLWE is used
+            """
+            # TODO
+            return None
 
     class MSIS(SIS):
         def __init__(self, n, d, q, m, beta, norm):
@@ -449,37 +498,80 @@
             :param norm: used norm of upper bound
             """
             # TODO: parameter if beta is not given but instead gaussian/uniform distribution? or helper function?
+            self.n = n
+            self.d = d
+            self.q = q
+            self.m = m
+            self.beta = beta
+            self.norm = norm
+        
+        def estimate_cost(self, cost_model, attack_configuration, use_reduction=False):
+            """ 
+            Estimates cost of MSIS instance.
+
+            If use_reduction is `False`, the cost is estimated for an SIS instance with dimension :math:`n=n \cdot d`. Else, the MSIS instance will be reduced to RSIS according to :cite:`KNK20b` as follows:
+
+            Corollary (:cite:`KNK20b` Corollary 2):
+
+            Let :math:`k = 2` and :math:`q` be a prime. Let a positive real number :math:`\\beta` be an upper bound on the :math:`L_2`-norm of the solution of :math:`\\text{R-SIS}_{q,m,\\beta}` and :math:`d \in \mathbb{N}` be a module rank such that
+
+            .. math:: \sqrt{n m} \cdot q^{1/m} \leq \\beta < \sqrt[2d-1]{q / (\sqrt{m}^{d-1})}.
             
+            Then there exists a reduction from :math:`\\text{M-SIS}_{q^k,m^k,\\beta'}` to :math:`\\text{R-SIS}_{q,m,\\beta}` with :math:`\\beta' = m^{k(d-1)/2} \cdot \\beta^{k(2d-1)}`.
+
+            :param cost_model: cost model for cost estimation
+            :param attack_configuration: TODO
+            :param use_reduction: specify if reduction to RLWE is used
+            """
+            # TODO
             use_reduction = False
             if use_reduction:
-                ## [KNK20b Corollary 2] Reduction from M-SIS_(q^k, m^k, beta') to R-SIS_(q, m, beta)
-                ## TODO: Needs L2 norm
-                ## Conditions
-                ## rank d:           sqrt(n * m) * q^(1/m) < (q/sqrt(m)^(d-1))^(1/(2*d-1))
-                ## norm constraint:  sqrt(n * m) * q^(1/m) =< beta < (q/sqrt(m)^(d-1))^(1/(2*d-1))
-                ## k positive integer > 1 => choose k = 2
-                ## Calculation
-                ## q = q_RSIS^k => q_RSIS = q^(1/k)
-                ## m = m_RSIS^k => m_RSIS = m^(1/k)
-                ## beta = m_RSIS^(k*(d-1)/2) * beta_RSIS^(k*(2*d - 1)) = m^((d-1)/2) * beta_RSIS^(k*(2*d - 1))
-                ##   => beta_RSIS = (beta / (m^((d - 1) / 2)))^(1 / (k * (2 * d - 1)))
+                
                 # TODO: transform beta to L2 norm
+                # TODO: check preconditions
                 k = 2
-                lower = RR(sqrt(n * m) * q**(1 / m))
-                upper = RR((q / sqrt(m)**(d-1))**(1 / (2 * d - 1)))
-                if lower <= beta and beta < upper:
-                    q_RSIS = RR(round(q**(1/k)))
-                    m_RSIS = RR(round(m**(1/k)))
-                    beta_RSIS = RR((beta / (m**((d - 1) / 2)))**(1 / (k * (2 * d - 1))))
-                super().__init__(n=n, q=q_RSIS, beta=beta_RSIS, m=m, norm=L2)
-            
+                lower = RR(sqrt(self.n * self.m) * self.q**(1 / self.m))
+                upper = RR((self.q / sqrt(self.m)**(self.d-1))**(1 / (2 * self.d - 1)))
+                if lower <= self.beta and self.beta < upper:
+                    q_RSIS = RR(round(self.q**(1/k)))
+                    m_RSIS = RR(round(self.m**(1/k)))
+                    beta_RSIS = RR((self.beta / (self.m**((self.d - 1) / 2)))**(1 / (k * (2 * self.d - 1))))
+
+                rsis = Problem.RSIS(n=self.n, q=q_RSIS, beta=beta_RSIS, m=m_RSIS, norm=Norm.L2)
+                return rsis.estimate_cost(cost_model=cost_model, attack_configuration=attack_configuration,     
+                                          use_reduction=use_reduction) # TODO: use_reduction makes sense?
+
             else:
-                super().__init__(n=n*d, q=q, m=m, beta=beta, norm=norm)
+                sis = Problem.SIS(n=self.n*self.d, q=self.q, m=self.m, beta=self.beta, norm=self.norm)
+                return sis.estimate_cost(cost_model=cost_model, attack_configuration=attack_configuration, 
+                                         use_reduction=use_reduction)
 
 
     class Statistical_MSIS(MSIS):
         """
-        Statistically secure MSIS [DOTT21, section 4.1]
+        Statistically secure MSIS :cite:`DOTT21`, section 4.1
+
+        MLWE problem instance where the probability that non zero elements :math:`\mathbf{r}` in the Euclidean ball :math:`B_{m}(0, 2B)` satisfy :math:`\hat{\mathbf{A}}_1 \cdot \mathbf{r} = \mathbf{0}` is :math:`2^{-\\text{sec}}`.
+
+        Mapping of parameters in :cite:`DOTT21` to use here:
+
+        ============================ ============= ====================
+        Parameters in :cite:`DOTT21` Use Here      Represents
+        ============================ ============= ====================
+        :math:`m'`                   :math:`m`     width of matrix :math:`A_1`
+        :math:`m`                    :math:`d`     height of matrix :math:`A_1`
+        :math:`B`                    :math:`B`     norm-bound of secret
+        :math:`s`                    :math:`s`     Gaussian width (not stddev)
+        :math:`N`                    :math:`n`     degree of polynomial
+        ============================ ============= ====================
+
+        We choose bound :math:`B = s \cdot \sqrt{m \cdot n}` to ensure that the retry probability in the committing algorithm is negligible. The number of elements in :math:`B_{m}(0, 2B)` can be estimated from above as :math:`|B_{m}(0, 2B)| \ll (2 \pi e /(m n))^{m n/2} \cdot (2 B)^{m n}`. The scheme is statistically binding if the probability that non zero elements in :math:`B_{m}(0, 2B)` of radius :math:`2B` in :math:`R_q^{m}` map to :math:`\mathbf{0}` in :math:`R_q^{d}` is negligible. Hence, it must hold that :math:`|B_m(0, 2B)|/q^{d n} = 2^{-\\text{sec}}` and we get:
+         
+        .. math::
+            ((2 \pi e/(m n))^{1/2} * (2 B))^{m n} &= 2^{-\\text{sec}} * q^{d n} \\\\
+            B &= 2^{-\\text{sec} / (m n)} \cdot \\frac{q^{d / m}}{2} \cdot (m n / (2 \pi e))^{1/2}\\\\
+            s &= 2^{-\\text{sec} / (m n)} \cdot \\frac{q^{d / m}}{2} \cdot \\frac{(m n / (2 \pi e))^{1/2}}{\sqrt(m n)}
+
         """
         def __init__(self, sec, n, d, q, m):
             """
@@ -490,37 +582,6 @@
             :param beta: upper bound on norm of solution
             :param d: rank of module (or height of matrix)
             """
-            
-            ## [DOTT21, section 4.1]
-            ## Parameters used:
-            ##   m': width of matrix A_1
-            ##   m:  height of matrix A_1
-            ##   B:  bound of secret
-            ##   sigma:  Gaussian parameter (not stddev)
-            ## Map of parameters in section to parameters in this function:
-            ##   s => sigma
-            ##   N => n
-            ##   m' => m
-            ##   m => d
-            ##   d => d_2
-            ## bound B: 
-            ##   +----------------------+
-            ##   |  B = s*sqrt(m' * N)  |
-            ##   +----------------------+
-            ## Euclidean ball of radius 2B in R_q^m':
-            ##   B_m'(0, 2B) << (2*pi*e/(m' * N))^(m' * N/2) * (2*B)^(m' * N)
-            ##   
-            ## Scheme is statistically binding if:
-            ##   |B_m'(0, 2B)|/q^(mN) = 2^(-sec)
-            ##   ((2*pi*e/(m' * N))^(1/2) * (2*B))^(m' * N) = 2^(-sec) * q^(m*N)
-            ##   B = 2^(-sec/(m' * N)) * q^(m/m')/2 * (m' * N / (2 * pi * e))^(1/2)
-            ##   +------------------------------------------------------------------------------------+
-            ##   |  s = 2^(-sec/(m' * N)) * q^(m/m')/2 * (m' * N / (2 * pi * e))^(1/2) / sqrt(m' * N) |
-            ##   +------------------------------------------------------------------------------------+
-            ##
-            ## Mapping of formula to parameters in this function
-            ##   sigma = 2^(-sec/(m * n)) * q^(d/m)/2 * (m * n / (2 * pi * e))^(1/2) / sqrt(m * n)
-
             # TODO: use sage for increased precision?
             sigma = RR(2**(-sec / (m * n)) * q**(d / m) / 2 * (m * n / (2 * pi * e))**(1 / 2) / sqrt(m * n))
             alpha = alphaf(sigma, q)
@@ -609,6 +670,7 @@
         for parameter_set in next_parameters(*current_parameter_set):
             bisect.insort_left(current_parameter_sets, Parameter_Set(parameter_set))
 
+
 if __name__ == "__main__":
     class Commandline:
         def doc(self):
