#!/usr/bin/env sage
<<<<<<< HEAD
import fire
import sys
import os
import logging
from lib.attacks import Attack_Configuration
import lib.param_search, lib.distributions, lib.norm, lib.problem
import lib.estimate_all_schemes.estimator as est
import sage.all 
from sage.rings.all import QQ
from sage.functions.log import exp, log
from sage.functions.other import ceil, sqrt, floor, binomial
=======
import multiprocessing


try:
    import fire
    import sys
    import os
    import logging
    from lib import attacks
    from lib import param_search
    from lib import distributions
    from lib import norm
    from lib import problem
    from estimator import estimator as est
    import sage.all 
    from sage.rings.all import QQ
    from sage.functions.log import exp, log
    from sage.functions.other import ceil, sqrt, floor, binomial
except:
    raise
>>>>>>> ad38a350

logger = logging.getLogger(__name__)
sec = param_search.SECURITY # can be any value, also used in Gaussian to bound trafo and statistically secure variants

def estimation_example():
    sec = 350
    # Example: KCL‑RLWE
    problem.statistical_sec = sec
    n = 2**10; q = 12289; m = 2*1024; stddev = sqrt(8) # TODO
    err_dis = distributions.Gaussian_sigma(sigma=stddev, q=q, componentwise=True, sec=sec)
    sec_dis = err_dis # "normal"
    config = attacks.Attack_Configuration(quantum=False, enumeration=False, skip=["decode", ], multiprocessing=True) # decode and dual take too long for testing purposes...
    lwe = problem.RLWE(n=n, q=q, m=m, secret_distribution=sec_dis, error_distribution=err_dis)
    
    # estimates
    print("-----------------------------")
    print("LWE Estimates")
    result = problem.estimate(parameter_problem=[lwe], sec=250, attack_configuration=config)
    print(result)
    # result = param_search.is_secure(parameter_problem=[lwe], sec=350, attack_configuration=config)
    # print(["Insecure. ", "Secure! "][result.is_secure] + "Result: " + str(result.results))


    # # Example: SIS
    # print("-----------------------------")
    # print("SIS Estimates")
    # q = param_search.make_prime(2**(2*10+1), lbound=2**(2*10))
    # m = n * log(q, 2)
    # beta = err_dis.to_Loo(dimension=n) # componentwise beta bound (convert from Gaussian)
    # sis = problem.RSIS(n=n, q=q, m=m, bound=beta)
    # # estimates
    # result = param_search.estimate(parameter_problem=[sis], attack_configuration=config)
    # print(result)
    # result = param_search.is_secure(parameter_problem=[sis], sec=350, attack_configuration=config)
    # print(["Insecure. ", "Secure! "][result.is_secure] + "Result: " + str(result.results))


def BGV_example():
    attack_configuration = attacks.Attack_Configuration()
    def next_parameters(N, p, q):
        N = 2 * N
        p = 1 # find p depending on new N
        q = 1 # find q depending on new N and p
        yield N, p, q

    def parameter_problem(N, p, q):
        yield problem.RLWE(N, q) # keys are secure
        yield problem.RLWE(N, q) # encryption is secure

    N, p, q, security = param_search.generic_search(sec, (2**10, None, None), next_parameters, param_search.unit_cost, parameter_problem, attack_configuration)

def two_problem_search_example():
    # k: width (over R_q) of commitment matrices
    # n: height (over R_q) of commitment matrices
    # l: dimension (over R_q) of message space
    # beta: norm bound for honest prover's randomness in Loo-norm
    # kappa: maximum L1-norm of any element in challenge space
    # sigma: stddev used in zero-knowledge proof => sigma = 11*kappa*beta*sqrt(k*N)
    # m: width of commitment matrix A_2' => m = k - n - l
    N = 2**15
    p = param_search.make_prime(2**32)
    q = p
    n, m, l = 1, 1, 1
    initial_parameters = N, p, q, n, m, l
    attack_configuration = attacks.Attack_Configuration()

    def next_parameters(N, p, q, n, m, l):
        if m == 1:
            yield N, p, q * 2, n, m, l
        yield N, p, q, n, m + 1, l

    def parameter_cost(N, p, q, n, m, l):
        message = param_search.number_of_bits(p) * N * l
        rndness = param_search.number_of_bits(q) * N * (n + m + l)
        cmmtmnt = param_search.number_of_bits(q) * N * n + message
        cost = cmmtmnt + rndness
        return cost

    def parameter_problem(N, p, q, n, m, l):
        lwe : problem.Statistical_Uniform_MLWE = problem.Statistical_Uniform_MLWE(sec=sec, n=N, q=q, d=n + l, m=n + m + l)

        # TODO: Question: what was the though with the sigmas here?
        # sigma = lwe.sigma
        # min_sigma, max_sigma = lwe.get_sigma_bounds()
        
        # if min_sigma <= sigma <= max_sigma:
        #     yield problem.MSIS(N=N, q=q, d=n, m=n + m + l, sigma=sigma)
        #     yield problem.MSIS(N=N, q=q, d=n, m=n + m + l, sigma=max_sigma)
            # TODO: is the above correct (i.e. value for d)? Why sigma? SIS requires beta (norm bound of solution)
            # TODO: how to transform norm bound in BDLOP16 into stddev?

        min_beta, max_beta = lwe.get_beta_bounds()
        yield problem.MSIS(N=N, q=q, d=n, m=n + m + l, bound=min_beta)
        yield problem.MSIS(N=N, q=q, d=n, m=n + m + l, bound=max_beta)
        

    n, p, q, n, m, l = param_search.generic_search(sec, initial_parameters, next_parameters, parameter_cost, parameter_problem, attack_configuration)

if __name__ == "__main__":
    estimation_example()<|MERGE_RESOLUTION|>--- conflicted
+++ resolved
@@ -1,38 +1,18 @@
 #!/usr/bin/env sage
-<<<<<<< HEAD
 import fire
 import sys
 import os
 import logging
-from lib.attacks import Attack_Configuration
-import lib.param_search, lib.distributions, lib.norm, lib.problem
+from lib import attacks
+from lib import param_search
+from lib import distributions
+from lib import norm
+from lib import problem
 import lib.estimate_all_schemes.estimator as est
 import sage.all 
 from sage.rings.all import QQ
 from sage.functions.log import exp, log
 from sage.functions.other import ceil, sqrt, floor, binomial
-=======
-import multiprocessing
-
-
-try:
-    import fire
-    import sys
-    import os
-    import logging
-    from lib import attacks
-    from lib import param_search
-    from lib import distributions
-    from lib import norm
-    from lib import problem
-    from estimator import estimator as est
-    import sage.all 
-    from sage.rings.all import QQ
-    from sage.functions.log import exp, log
-    from sage.functions.other import ceil, sqrt, floor, binomial
-except:
-    raise
->>>>>>> ad38a350
 
 logger = logging.getLogger(__name__)
 sec = param_search.SECURITY # can be any value, also used in Gaussian to bound trafo and statistically secure variants
