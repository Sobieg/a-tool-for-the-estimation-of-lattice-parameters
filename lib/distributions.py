r""" 
TODO: documentation
"""

<<<<<<< HEAD
#TODO: remove comment
#  Moved here to prevent problems with circular imports with problem
class Distribution():
=======
try: # sage-related imports do not work with sphinx for documentation
    from . import norm
    from abc import ABC, abstractmethod
    import sys
    import os
    import sage.all
    from sage.functions.log import log
    from sage.functions.other import ceil, sqrt
    from sage.rings.all import QQ, RR
    from sage.symbolic.all import pi
    sys.path.append(os.path.dirname(__file__) + "/estimate_all")
    from estimator import estimator as est
    oo = est.PlusInfinity()
except:
>>>>>>> ad38a350
    pass

from abc import ABC, abstractmethod
from . import norm
from . import problem
import sys
import os
import sage.all
from sage.functions.log import log
from sage.functions.other import ceil, sqrt
from sage.rings.all import QQ, RR
from sage.symbolic.all import pi
from estimate_all_schemes.estimator import estimator as est
oo = est.PlusInfinity()


# Error Parameter Conversion (extension to functions in estimator.py)
def alpha_to_stddevf(alpha, q):
    r"""
    noise rate :math:`\alpha`, modulus q → standard deviation :math:`\sigma`

    :param alpha: noise rate
    :param q: modulus `0 < q`

    :returns: :math:`\sigma = \alpha \cdot q / \sqrt{2\pi}` 
    """
    return est.stddevf(alpha * q)


# TODO: if we change q (e.g. in reduction), what values change?
# TODO: perhaps don't include 
class Uniform(norm.Base_Norm, Distribution):
    """ 
    TODO
    """

    def __init__(self, a=None, b=None, h=None, uniform_mod_q=False, q=None):
        r"""
        :param a: lower bound if b is specified, else take range [-a, a]
        :param b: upper bound, optional
        :param h: exactly :math:`h` components are :math:`\in [a,…,b]\setminus\{0\}`, all other components are zero
        :param uniform_mod_q: uniform mod q, if True no other value must be specified, if True, q must be set
        :param q: only needed for uniform_mod_q
        """
        if (not a and not uniform_mod_q) or (a and uniform_mod_q):
            raise ValueError("Either a must have a value or uniform must be True.")
        self.uniform_mod_q = uniform_mod_q
        if not uniform_mod_q:
            if b is None:
                b = a
                a = -a
            self.range = (a, b)
            self.h = h
        else:
            if q is None:
                raise ValueError("q must be set for uniform_mod_q uniform distribution.")
            else:
                self.range = (0, q)

    def get_alpha(self, q, n=None):
        r"""
        Calculates noise rate :math:`\alpha` of approximately equivalent Gaussian distribution.

        TODO: describe how it is calculated?

        :param q: modulus
        :param n: secret dimension, only needed for uniform mod q and sparse secrets
        :returns: noise rate :math:`\alpha`
        """
        # TODO: inverse of Gaussian to bounds? with sec parameter? currently via variance
        variance = est.SDis.variance(self._convert_for_lwe_estimator(), q=q, n=n)
        return est.alphaf(sqrt(variance), q, sigma_is_stddev=True)

    def get_range(self):
        """
        """
        return self.range

    def _convert_for_lwe_estimator(self):
        """
        Convert uniform distribution into format accepted by the lwe-estimator 
        """
        if self.uniform_mod_q:
            return "uniform"
        elif self.h:
            return (self.range, self.h)
        else:
            return self.range()
    
    def to_L1(self, dimension):
        bound = max(abs(self.range[0]), abs(self.range[1]))
        return norm.Lp(value=bound, p=oo, dimension=dimension).to_L1()
    
    def to_L2(self, dimension):
        bound = max(abs(self.range[0]), abs(self.range[1]))
        return norm.Lp(value=bound, p=oo, dimension=dimension).to_L2()
    
    def to_Loo(self, dimension):
        bound = max(abs(self.range[0]), abs(self.range[1]))
        return norm.Lp(value=bound, p=oo, dimension=dimension)
    
    def to_Coo(self, dimension):
        bound = max(abs(self.range[0]), abs(self.range[1]))
        return norm.Lp(value=bound, p=oo, dimension=dimension).to_Coo()
    
    def __str__(self) -> str:
        return "Uniform [" + str(self._convert_for_lwe_estimator()) + "]" # TODO: perhaps change


class Gaussian(norm.Base_Norm, ABC, Distribution):
    """ 
    TODO
    """

    @abstractmethod
    def __init__(self):
        pass

    def get_alpha(self, q=None, n=None): # TODO: perhaps calculate alpha via q and sigma
        r"""
        :returns: noise rate :math:`\alpha`
        """
        return self.alpha
    
    def get_stddev(self):
        """
        :returns: standard deviation :math:`\sigma`
        """
        return self.sigma

    def get_s(self):
        """
        :returns: Gaussian width parameter :math:`s = \sigma \cdot \sqrt{2\pi}`
        """
        return self.s

    def to_Lp(self, sec=None, dimension=None):
        r"""
        Transforms Gaussian width into norm :math:`L_p`-norm of a vector whose coefficients are distributed according to a Gaussian. 
        
        .. _to_Lp:

        For a Gaussian distribution, we have that: 

        .. math::
            \text{Pr}\left[ |X| \geq x\right] &\leq 2 e^{-\pi x^2/s^2}\\

        We require :math:`2 e^{-\pi x^2/s^2} \approx 2^{-sec}`, hence

        .. math::
            2 e^{-\pi x^2/s^2} &\approx 2^{-sec}\\
            -\pi \frac{x^2}{s^2} &\approx (-sec - 1)\ln (2)\\
            x  &\approx s \sqrt{\frac{(sec + 1) \ln(2)}{\pi}}\\
        
        :param sec: required security for statistical Gaussian to Lp-bound transformation
        :param dimension: dimension of the vector
        
        :returns: upper bound of :math:`L_\infty`-norm of vector if componentwise, else :math:`L_2`-norm
        """
        if sec is None:
            if self.sec:
                sec = self.sec
            else:
                raise ValueError("sec parameter must be specified")

        if dimension is None:
            if self.dimension is None:
                raise AttributeError("Dimension must be set before calling norm transformations (e.g. 'secret_distribution.dimension = n'") # TODO consistent, maybe per parameter?
        else:
            self.dimension = dimension

        bound = self.s * sqrt(log(2.0)* (sec + 1)  / pi)
        if self.componentwise:
            return norm.Lp(value=bound, p=oo, dimension=dimension)
        else:
            return norm.Lp(value=bound, p=2, dimension=dimension)

    def to_L1(self, sec=None, dimension=None):
        r"""
        Transforms Gaussian width into norm :math:`L_1`-norm of a vector whose coefficients are distributed according to a Gaussian (see `to_Lp`_). 

        :param dimension: dimension of the vector
        :returns: upper bound of :math:`L_1`-norm of vector
        """
        return self.to_Lp(sec=sec, dimension=dimension).to_L1(dimension=dimension)
        

    def to_L2(self, sec=None, dimension=None):
        r"""
        Transforms Gaussian width into norm :math:`L_2`-norm of a vector whose coefficients are distributed according to a Gaussian (see `to_Lp`_). 
        
        :param dimension: dimension of the vector
        :returns: upper bound of :math:`L_2`-norm of vector
        """
        return self.to_Lp(sec=sec, dimension=dimension).to_L2(dimension=dimension)

    def to_Loo(self, sec=None, dimension=None):
        r"""
        Transforms Gaussian width into norm :math:`L_\infty`-norm of a vector whose coefficients are distributed according to a Gaussian (see `to_Lp`_). 

        :param dimension: dimension of the vector
        :returns: upper bound of :math:`L_\infty`-norm of vector
        """
        return self.to_Lp(sec=sec, dimension=dimension).to_Loo(dimension=dimension)

    def to_Coo(self, sec=None, dimension=None):
        r"""
        Transforms Gaussian width into norm :math:`C_\infty`-norm of a vector whose coefficients are distributed according to a Gaussian (see `to_Lp`_).

        :param dimension: dimension of the vector
        :returns: upper bound of :math:`C_\infty`-norm of vector
        """
        return self.to_Lp(sec=sec, dimension=dimension).to_Coo(dimension=dimension)

    def _convert_for_lwe_estimator(self):
        """
        For secret distribution, implies that secret distribution follows error distribution (others not supported)
        """
        return "normal" 

    def __str__(self) -> str:
        return f"Gaussian [sigma={self.sigma}, s={self.s}, alpha={self.alpha}, componentwise={self.componentwise}, sec={self.sec}"


class Gaussian_alpha(Gaussian):
    r"""
    Helper class for Gaussian distribution with input parameter :math:`\alpha`. 
    """
    def __init__(self, alpha, q, componentwise=True, sec=None):
        r"""
        :param sigma: noise rate :math:`\alpha`
        :param q: modulus
        :param componentwise: if `True`, Gaussian over coefficients, else over :math:`L_2`-norm
        :param sec: required security for statistical Gaussian to Lp-bound transformation
        """
        self.alpha = alpha
        # TODO: Do we actually need stddev/sigma?
        self.sigma = alpha_to_stddevf(self.alpha, q)
        self.s = est.sigmaf(self.sigma)
        self.componentwise = componentwise
        self.sec = sec


class Gaussian_sigma(Gaussian):
    """
    Helper class for Gaussian distribution with input parameter :math:`\sigma` (standard deviation).
    """
    def __init__(self, sigma, q, componentwise=True, sec=None):
        """
        :param sigma: standard deviation :math:`\sigma`
        :param q: modulus
        :param componentwise: if `True`, Gaussian over coefficients, else over :math:`L_2`-norm
        :param sec: required security for statistical Gaussian to Lp-bound transformation
        """
        self.sigma = sigma
        self.s = est.sigmaf(self.sigma)
        self.alpha = est.alphaf(self.sigma, q)
        self.componentwise = componentwise
        self.sec = sec


class Gaussian_s(Gaussian):
    """
    Helper class for Gaussian distribution with input parameter :math:`s = \sigma \cdot \sqrt{2\pi}` where :math:`\sigma` is the standard deviation.
    """
    def __init__(self, s, q, componentwise=True, sec=None):
        """
        :param sigma: Gaussian width :math:`s = \sigma \cdot \sqrt{2\pi}`
        :param q: modulus
        :param componentwise: if `True`, Gaussian over coefficients, else over :math:`L_2`-norm
        :param sec: required security for statistical Gaussian to Lp-bound transformation
        """
        self.s = s
        self.sigma = est.stddevf(self.s)
        self.alpha = est.alphaf(s, q)
        self.componentwise = componentwise
        self.sec = sec <|MERGE_RESOLUTION|>--- conflicted
+++ resolved
@@ -2,31 +2,14 @@
 TODO: documentation
 """
 
-<<<<<<< HEAD
-#TODO: remove comment
-#  Moved here to prevent problems with circular imports with problem
-class Distribution():
-=======
-try: # sage-related imports do not work with sphinx for documentation
-    from . import norm
-    from abc import ABC, abstractmethod
-    import sys
-    import os
-    import sage.all
-    from sage.functions.log import log
-    from sage.functions.other import ceil, sqrt
-    from sage.rings.all import QQ, RR
-    from sage.symbolic.all import pi
-    sys.path.append(os.path.dirname(__file__) + "/estimate_all")
-    from estimator import estimator as est
-    oo = est.PlusInfinity()
-except:
->>>>>>> ad38a350
-    pass
+# #TODO: remove comment
+# #  Moved here to prevent problems with circular imports with problem
+# class Distribution():
+#     pass
 
 from abc import ABC, abstractmethod
 from . import norm
-from . import problem
+from . import distributions
 import sys
 import os
 import sage.all
@@ -53,7 +36,7 @@
 
 # TODO: if we change q (e.g. in reduction), what values change?
 # TODO: perhaps don't include 
-class Uniform(norm.Base_Norm, Distribution):
+class Uniform(norm.Base_Norm, distributions.Distribution):
     """ 
     TODO
     """
@@ -131,7 +114,7 @@
         return "Uniform [" + str(self._convert_for_lwe_estimator()) + "]" # TODO: perhaps change
 
 
-class Gaussian(norm.Base_Norm, ABC, Distribution):
+class Gaussian(norm.Base_Norm, ABC, distributions.Distribution):
     """ 
     TODO
     """
